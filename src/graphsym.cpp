/* -*-C++-*-

**********************************************************************
Copyright (C) 2005-2006, eMolecules, Inc. (www.emolecules.com)
 
This program is free software; you can redistribute it and/or modify
it under the terms of the GNU General Public License as published by
the Free Software Foundation version 2 of the License.
 
This program is distributed in the hope that it will be useful,
but WITHOUT ANY WARRANTY; without even the implied warranty of
MERCHANTABILITY or FITNESS FOR A PARTICULAR PURPOSE.  See the
GNU General Public License for more details.
***********************************************************************

+======================================================================
|
| AUTHOR: Craig A. James, eMolecules, Inc.
|
| DESCRIPTION: CANONICALIZATION OF SMILES
|
|       This is a specialized SMILES canonicalization algorithm.  Although
|       it can be applied in the standard fashion to a whole molecule, 
|       its real job is to generate canonical SMILES for fragments, or
|       "subsets", of the atoms of a molecule.
|
|       For example, consider the first three atoms of Oc1ccccc1.  With
|       a "normal" SMILES canonicalizer, you couldn't generate a SMILES
|       for Occ, because it's not a valid molecule.  However, this system
|       can do exactly that, by taking both the whole molecule (which 
|       retains the aromaticity), and a "subset" bitmap that specifies
|       which atoms are to be included in the SMILES.
|
|       Canonicalization is carried out per Weininger et al (J. Chem. 
|       Inf. Comput. Sci., Vol. 29, No. 2, 1989, pp 97-101), with some
|       modifications to handle bond symmetries not foreseen by Weininger
|       in that paper.
|
|       WARNING - KNOWN BUG: These functions make use of a bitmap vector
|       to represent a "fragment" -- a subset of the atoms in a molecule.
|       But this means the bonds of the fragment are implicit, not explicit,
|       which is incorrect.  For example, if you want to break one bond of
|       cyclehexane (C1CCCCC1), all six atoms will still be there, so the
|       "fragment" will be cyclic.  This is relevant when generating fragment
|       SMILES for ring systems where breaking a bond can reduce the number
|       of ring without removing any atoms.  We need to add a pair of bit
|       vectors, the atoms AND the bonds, to represent a fragment.  (Note
|       that this is also an ambiguity in OpenBabel itself, which represents
|       a ring as a set of atoms. This is only valid if the ring is a member
|       of a SSSR.)
+======================================================================
*/

#include <openbabel/babelconfig.h>
#include <openbabel/mol.h>
#include <openbabel/graphsym.h>

#include <openbabel/stereo/cistrans.h>
#include <openbabel/stereo/tetrahedral.h>

#include <iterator> // std::istream_iterator
#include <cassert>

using namespace std;

namespace OpenBabel {

  class OBGraphSymPrivate
  {
  };

/***************************************************************************
* FUNCTION: CompareXXX
*
* DESCRIPTION:
*       Three functions for use by the sort() method of a vector.
***************************************************************************/

  OBGraphSym::OBGraphSym(OBMol* pmol, OBBitVec* frag_atoms) : d(new OBGraphSymPrivate)
  {
    _pmol = pmol;
    if (frag_atoms) {
      _frag_atoms = *frag_atoms;
    } else {
      _frag_atoms.Resize(_pmol->NumAtoms());
      FOR_ATOMS_OF_MOL(a, _pmol)
        _frag_atoms.SetBitOn(a->GetIdx());
    }
  }
 

// NOTE: Copied from OpenBabel/mol.cpp

  // Destructor
  OBGraphSym::~OBGraphSym()
  {
    delete d;
<<<<<<< HEAD
    // Nothing to do
=======
>>>>>>> 9300ffe2
  }

  const unsigned int OBGraphSym::NoSymmetryClass = 0x7FFFFFFF;

  bool OBGraphSym::CompareUnsigned(const unsigned int &a,const unsigned int &b)
  {
    return(a<b);
  }

  bool OBGraphSym::ComparePairFirst(const std::pair<OBAtom*,unsigned int> &a,const std::pair<OBAtom*,unsigned int> &b)
  {
    return(a.first->GetIdx() < b.first->GetIdx());
  }

  bool OBGraphSym::ComparePairSecond(const std::pair<OBAtom*,unsigned int> &a,const std::pair<OBAtom*,unsigned int> &b)
  {
    return(a.second < b.second);
  }

  bool OBGraphSym::CompareBondPairSecond(const std::pair<OBBond*,unsigned int> &a,const std::pair<OBBond*,unsigned int> &b)
  {
    return(a.second < b.second);
  }


/***************************************************************************
* FUNCTION: GetValence
*
* DESCRIPTION:
*       Like OBAtom::GetValence(): Counts the number of neighbors, but
*       doesn't count atoms not in the fragment.
***************************************************************************/

  unsigned int OBGraphSym::GetValence(OBAtom *atom)
  {
    unsigned int count = 0;
    OBBond *bond;
    OBAtom *nbr;

    vector<OBEdgeBase*>::iterator bi;
    for (bond = atom->BeginBond(bi); bond; bond = atom->NextBond(bi)) {
      nbr = bond->GetNbrAtom(atom);
      if (_frag_atoms.BitIsSet(nbr->GetIdx()))
        count++;
    }
    return(count);
  }

/***************************************************************************
* FUNCTION: GetHvyValence
*
* DESCRIPTION:
*       Like OBAtom::GetHvyValence(): Counts the number non-hydrogen
*       neighbors, but doesn't count atoms not in the fragment.
***************************************************************************/

  unsigned int OBGraphSym::GetHvyValence(OBAtom *atom)
  {
    unsigned int count = 0;
    OBBond *bond;
    OBAtom *nbr;

    vector<OBEdgeBase*>::iterator bi;
    for (bond = atom->BeginBond(bi); bond; bond = atom->NextBond(bi)) {
      nbr = bond->GetNbrAtom(atom);
      if (_frag_atoms.BitIsSet(nbr->GetIdx()) && !(nbr->IsHydrogen()))
        count++;
    }
    
    return(count);
  }

/***************************************************************************
* FUNCTION: GetHvyBondSum
*
* DESCRIPTION:
*       Sums the bond order over the bonds from this atom to other atoms
*       in the fragment.  Single = 1, double = 2, triple = 3, aromatic = 1.6,
*       but sum is rounded to nearest integer.
*
*       This is used for fragment symmetry perception instead of the "implicit
*       valence" used by the standard OpenBabel symmetry perception.  It
*       has the same effect, but we don't have to worry about hydrogen counts,
*       EXCEPT for aromatic N, where the difference between n and [nH] is
*       critical.
***************************************************************************/

  unsigned int OBGraphSym::GetHvyBondSum(OBAtom *atom)
  {
    float count = 0.0f;
    OBBond *bond;
    OBAtom *nbr;

    vector<OBEdgeBase*>::iterator bi;
    for (bond = atom->BeginBond(bi); bond; bond = atom->NextBond(bi)) {
      nbr = bond->GetNbrAtom(atom);
      if (_frag_atoms.BitIsSet(nbr->GetIdx()) && !(nbr->IsHydrogen())) {
        if (bond->IsSingle())        count += 1.0f;
        else if (bond->IsDouble())   count += 2.0f;
        else if (bond->IsTriple())   count += 3.0f;
        else if (bond->IsAromatic()) count += 1.6f;
      }
    }
    if (atom->GetAtomicNum() == 7 && atom->IsAromatic() && atom->GetImplicitValence() == 3) {
      count += 1;         // [nH] - add another bond
    }
    return(int(count + 0.5));     // round to nearest int
  }


/***************************************************************************
* FUNCTION: GetGTDVector
*
* DESCRIPTION:
*       
*       Calculates the graph theoretical distance of each atom.
*       Vector is indexed from zero.
*
*       NOTE: Copied from OpenBabel/mol.cpp
*
*       NOTE: "Indexed from zero" means it's one off from the atom->GetIdx()
*       that's used to index atoms inside the molecule!
*
*       NOTE: This function is hard to decipher, and seems to be misnamed.
*       A "distance" should be be between two atoms, but there's more here
*       than that.  It seems to be doing a breadth-first search to find the
*       most-distant atom from each atom, and reporting the number of steps
*       (which happens to be the graph-theoretical distance) to that atom.
*       The name "Graph Theoretical Distance" is thus misleading.
***************************************************************************/

  bool OBGraphSym::GetGTDVector(vector<int> &gtd)
{
  gtd.clear();
  gtd.resize(_pmol->NumAtoms());
  
  int gtdcount, natom;
  OBBitVec used, curr, next;
  OBAtom *atom, *atom1;
  OBBond *bond;
  vector<OBNodeBase*>::iterator ai;
  vector<OBEdgeBase*>::iterator j;

  next.Clear();

  for (atom = _pmol->BeginAtom(ai); atom; atom = _pmol->NextAtom(ai)) {

    int idx = atom->GetIdx();
    if (!_frag_atoms.BitIsOn(idx)) {     // Not in this fragment?
      gtd[idx-1] = 0;
      continue;
    }

    gtdcount = 0;
    used.Clear();curr.Clear();
    used.SetBitOn(idx);
    curr.SetBitOn(idx);

    while (!curr.IsEmpty()) {
      next.Clear();
      for (natom = curr.NextBit(-1);natom != curr.EndBit();natom = curr.NextBit(natom)) {
        atom1 = _pmol->GetAtom(natom);
        if (!_frag_atoms.BitIsOn(atom1->GetIdx()))
          continue;
        for (bond = atom1->BeginBond(j);bond;bond = atom1->NextBond(j)) {
          int nbr_idx = bond->GetNbrAtomIdx(atom1);
          if (   _frag_atoms.BitIsOn(nbr_idx)
              && !used.BitIsOn(nbr_idx)
              && !curr.BitIsOn(nbr_idx)
              && !(bond->GetNbrAtom(atom1))->IsHydrogen())
            next.SetBitOn(nbr_idx);
        }
      }
      used |= next;
      curr = next;
      gtdcount++;
    }
    gtd[idx-1] = gtdcount;
  }

  return(true);
}

/***************************************************************************
* FUNCTION: FindRingAtoms
*
* DESCRIPTION:
*       Finds all atoms that are part of a ring in the current fragment.
*       We start with the whole molecule's rings, and eliminate any that
*       have atoms not in the subset.  For the rings that are left, mark
*       each atom of the ring as a ring atom.
*
*       Returns a bit vector where TRUE means it's a ring atom.
***************************************************************************/

  void OBGraphSym::FindRingAtoms(OBBitVec &ring_atoms)
{
  vector<OBRing*> sssRings;
  vector<OBRing*>::iterator ri;

  ring_atoms.Resize(_pmol->NumAtoms());
  ring_atoms.Clear();

  sssRings = _pmol->GetSSSR();
  for (ri = sssRings.begin(); ri != sssRings.end(); ri++) {
    OBRing *ring = *ri;
    OBBitVec bvtmp = _frag_atoms & ring->_pathset;       // intersection: fragment and ring
    if (bvtmp == ring->_pathset)                        // all ring atoms in fragment?
      ring_atoms |= ring->_pathset;                     //   yes - add this ring's atoms 
  }
}


/***************************************************************************
* FUNCTION: GetGIVector
*
* DESCRIPTION:
*       NOTE: Copied from OpenBabel/mol.cpp
*
*       Calculates a set of graph invariant indexes using the graph theoretical
*       distance, number of connected heavy atoms, aromatic boolean, ring
*       boolean, atomic number, and summation of bond orders connected to the
*       atom.
*
*       We have to recalculate which atoms are in rings by taking the fragment's
*       atoms into account when we generate the graph invarients.
*
*       Vector is indexed from zero (not one, like atom->GetIdx()).
*
*       NOTE: This may need to be extended to include the bond-invariant properties,
*       particularly the size of all rings the bond is in (from a SSSR).
***************************************************************************/

  void OBGraphSym::GetGIVector(vector<unsigned int> &vid)
{
  // Prepare the vector...
  vid.clear();
  vid.resize(_pmol->NumAtoms());

  // The "graph theoretical distance" for each atom (see comments in the function)
  vector<int> v;
  GetGTDVector(v);

  // Compute the ring atoms for this particular fragment (set of atoms)
  OBBitVec ring_atoms;
  FindRingAtoms(ring_atoms);

  int i;
  OBAtom *atom;
  vector<OBNodeBase*>::iterator ai;
  for (i=0, atom = _pmol->BeginAtom(ai); atom; atom = _pmol->NextAtom(ai)) {
    vid[i] = 0;
    if (_frag_atoms.BitIsOn(atom->GetIdx())) {
      vid[i] = 
        v[i]                                                    // 10 bits: graph-theoretical distance
        | (GetHvyValence(atom)                <<10)  //  4 bits: heavy valence
        | (((atom->IsAromatic()) ? 1 : 0)                <<14)  //  1 bit:  aromaticity
        | (((ring_atoms.BitIsOn(atom->GetIdx())) ? 1 : 0)<<15)  //  1 bit:  ring atom
        | (atom->GetAtomicNum()                          <<16)  //  7 bits: atomic number
        | (GetHvyBondSum(atom)               <<23)  //  4 bits: heavy bond sum
        | ((7 + atom->GetFormalCharge())                 <<27); //  4 bits: formal charge
    }
    i++;
  }
}

/***************************************************************************
* FUNCTION: BreakChiralTies
*
* DESCRIPTION:
*       After the achiral symmetry analysis ChiralSymmetry() is done, but
*       before the "tie breaker" step (see CanonicalLabels(), below), there
*       may be two (or more) chiral centers in the same symmetry class that
*       actually have different chirality.  This function finds such chiral
*       centers, and compares their chirality.  If it finds that two atoms
*       in the same symmetry class have the same chirality, it leaves them
*       alone, but if they have opposite chirality, it breaks the tie
*       between the two atoms.
*
*       Actually, it's more subtle than that.  Suppose there are a bunch of
*       chiral atoms in the same symmetry class.  The the class is divided
*       into two classes: All atoms with one chirality go into one class,
*       and all atoms with the opposite chirality go in the other class.
*
* INPUTS:
*       pmol                the molecule
*       frag_atoms          atoms of the molecules in this fragment
*       atom_sym_classes    vector of atom/symclass pairs
*
***************************************************************************/

void IdsToSymClasses(OBMol *mol, OBCisTransStereo::Config &config, 
    const std::vector<unsigned int> &symClasses)
{
  OBAtom *atom;
  // begin
  atom = mol->GetAtomById(config.begin);
  if (atom) {
    if (atom->IsHydrogen())
      config.begin = OBStereo::ImplicitRef;
    else
      config.begin = symClasses.at(atom->GetIndex());
  }
  // end
  atom = mol->GetAtomById(config.end);
  if (atom) {
    if (atom->IsHydrogen())
      config.end = OBStereo::ImplicitRef;
    else
      config.end = symClasses.at(atom->GetIndex());
  }
  // refs
  for (unsigned int i = 0; i < config.refs.size(); ++i) {
    atom = mol->GetAtomById(config.refs.at(i));
    if (atom) {
      if (atom->IsHydrogen())
        config.refs[i] = OBStereo::ImplicitRef;
      else
        config.refs[i] = symClasses.at(atom->GetIndex());
    }
  }
}

void IdsToSymClasses(OBMol *mol, OBTetrahedralStereo::Config &config, 
    const std::vector<unsigned int> &symClasses)
{
  OBAtom *atom;
  // center
  atom = mol->GetAtomById(config.center);
  if (atom) {
    if (atom->IsHydrogen())
      config.center = OBStereo::ImplicitRef;
    else
      config.center = symClasses.at(atom->GetIndex());
  }
  // from/towards
  atom = mol->GetAtomById(config.from);
  if (atom) {
    if (atom->IsHydrogen())
      config.from = OBStereo::ImplicitRef;
    else
      config.from = symClasses.at(atom->GetIndex());
  }
  // refs
  for (unsigned int i = 0; i < config.refs.size(); ++i) {
    atom = mol->GetAtomById(config.refs.at(i));
    if (atom) {
      if (atom->IsHydrogen())
        config.refs[i] = OBStereo::ImplicitRef;
      else
        config.refs[i] = symClasses.at(atom->GetIndex());
    }
  }
}

void OBGraphSym::BreakChiralTies(vector<pair<OBAtom*, unsigned int> > &atom_sym_classes)
{
  vector<pair<OBAtom*,unsigned int> > vp1, vp2;

  // for keeping track of atoms we've already considered
  OBBitVec used_atoms;
  used_atoms.Clear();
  used_atoms.Resize(_pmol->NumAtoms());

  // Convert the atom/class pairs to an array indexed by atom idx.
  // This is just for convenience in the next step.  Note that there
  // will be "holes" in this vector since it's a molecule fragment.
  vector<unsigned int> index2sym_class(_pmol->NumAtoms());
  vector<pair<OBAtom*,unsigned int> >::iterator api;
  for (api = atom_sym_classes.begin(); api < atom_sym_classes.end(); api++)
    index2sym_class[api->first->GetIndex()] = api->second;
  
  // find all types of stereogenic units (i.e. tetrahedral, cis/trans, ...)
  vector<StereogenicUnit> stereoUnits = FindStereogenicUnits(_pmol, index2sym_class);

  // 
  // Tetrahedral atoms
  //
  for (vector<StereogenicUnit>::iterator unit1 = stereoUnits.begin(); unit1 != stereoUnits.end(); ++unit1) {
    if ((*unit1).type != OBStereo::Tetrahedral)
      continue;
    unsigned long id1 = (*unit1).id;
    OBAtom *atom1 = _pmol->GetAtomById(id1);
    int index1 = atom1->GetIndex();
    // We only want: unused and part of this fragment.
    if (!(_frag_atoms)[index1+1])
      continue;
    if (used_atoms[index1])
      continue;
    used_atoms.SetBitOn(index1);
    //if (GetValence(atom) < 4) // Valence relative to this fragment
    //  continue;

    // Get its symmetry class
    int symclass = index2sym_class[index1];
 
    // Start the vector of "same class" atoms by adding this atom
    vector<OBAtom *> same_class;
    same_class.push_back(atom1);

    // Inner Loop: Find all other atoms with the same symmetry class
    for (vector<StereogenicUnit>::iterator unit2 = unit1+1; unit2 != stereoUnits.end(); ++unit2) {
      if ((*unit2).type != OBStereo::Tetrahedral)
        continue;
      unsigned long id2 = (*unit2).id;
      OBAtom *atom2 = _pmol->GetAtomById(id2);
      int index2 = atom2->GetIndex();
      if (used_atoms[index2])
        continue;
      if (index2sym_class[index2] == symclass) {
        same_class.push_back(atom2);
        used_atoms.SetBitOn(index2);
      }
    }
    
    // Unless at least two atoms in the class, there are no ties to break
    if (same_class.size() < 2)
      continue;

    /*cout << "BreakChiralTies: same_class = ";
    vector<OBAtom*>::iterator ia;
    for (ia = same_class.begin(); ia != same_class.end(); ia++)
      cout << (*ia)->GetIndex() << " ";
    cout << "\n";*/

    // find tetrahedral atoms using current symmetry classes
    if (!_pmol->HasChiralityPerceived()) {
      //cout << "!_pmol->HasChiralityPerceived()" << endl;
      switch (_pmol->GetDimension()) {
        case 2:
          _pmol->DeleteData(OBGenericDataType::StereoData);
          TetrahedralFrom2D(_pmol, stereoUnits);
          break;
        case 3:
          _pmol->DeleteData(OBGenericDataType::StereoData);
          TetrahedralFrom3D(_pmol, stereoUnits);
          break;
        default:
          TetrahedralFrom0D(_pmol, stereoUnits);
          break;
      }
    } 

    // false = don't perceive stereochemistry, we already did it explicitly above
    OBStereoFacade stereoFacade(_pmol, false); 
    // get the reference config
    OBTetrahedralStereo::Config refConfig;
    if (stereoFacade.HasTetrahedralStereo(id1)) {
      refConfig = stereoFacade.GetTetrahedralStereo(id1)->GetConfig();
    } else {
      refConfig.specified = false;
    }
    // convert id --> symmetry classes to compare
    IdsToSymClasses(_pmol, refConfig, index2sym_class);

    // Devide the centers in 3 groups based on comparing the Configs
    // symclass1: all centers who's Config struct matches refConfig 
    // symclass2: all centers who's Config struct does not match refConfig 
    // unspecified: all centers with unspecified stereochemistry
    vector<OBAtom*> symclass1, symclass2, unspecified;

    vector<OBAtom*>::iterator iatom;
    for (iatom = same_class.begin(); iatom != same_class.end(); iatom++) {
      if (!stereoFacade.HasTetrahedralStereo((*iatom)->GetId())) {
        // this happens for 0D when we don't want to delete data (see above) 
        // but have found new previously unidentified chiral centers
        unspecified.push_back(*iatom);
      } else {
        OBTetrahedralStereo::Config otherConfig = stereoFacade.GetTetrahedralStereo((*iatom)->GetId())->GetConfig();
        // unspecified is group 3
        if (!otherConfig.specified) {
          unspecified.push_back(*iatom);
          continue;
        }

        // if refConfig is still unspecified, assign otherConfig to it and 
        // otherConfig will go in symclass1
        if (!refConfig.specified)
          refConfig = otherConfig;

        IdsToSymClasses(_pmol, otherConfig, index2sym_class);
        // compare
        if (refConfig == otherConfig)
          symclass1.push_back(*iatom); // same, add it to symclass1
        else
          symclass2.push_back(*iatom); // different, add to symclass2
      }
    }

    // If there's nothing in symclass2, then we don't have to split 
    // the symmetry class.
    if (symclass1.empty())
      if (symclass2.empty() || unspecified.empty())
        continue;
    if (symclass2.empty() && unspecified.empty())
      continue;

    //
    // Make a copy of refConfig and sort it
    //
    OBTetrahedralStereo::Config orderedConfig;    // constructor initializes view & winding --> canonical
    // copy specified flag and center Ref
    orderedConfig.center = refConfig.center;
    orderedConfig.specified = refConfig.specified;

    std::vector<unsigned long> refs = refConfig.refs;
    refs.insert(refs.begin(), refConfig.from); // doesn't matter if view is from or towards, will be sorted anyway
    std::sort(refs.begin(), refs.end());
    for (unsigned int i = 0; i < refs.size(); ++i)
      if (i)
        orderedConfig.refs.push_back(refs.at(i));
      else
        orderedConfig.from = refs.at(0);
    // store the match/mismatch result
    bool refMatchesOrdered = (refConfig == orderedConfig) ? true : false;

    //cout << "refConfig = " << refConfig << endl;
    //cout << "orderedConfig = " << orderedConfig << endl;

    // Time to break the class in 3. 
    //                         
    //                         1-2-3  symclass1
    //                        /             \ 
    //   unspecified  3-2-1--a               symclass1 != symclass2
    //                        \             /
    //                         1-2-3  symclass2
    //
    //                           |
    //                           | triple all symmetry classes
    //                           V
    //
    //                         3-6-9  symclass1  -1 <----- mismatch -----+
    //                        /             \                            |
    //   unspecified  9-6-3--a               check which one matches orderedConfig
    //      (=)               \             /                            |
    //                         3-6-9  symclass2  +1 <------ match -------+
    //
    //                           |
    //                           | perform illustrated operations
    //                           V
    //
    //                         2-5-8  symclass1  -1 <----- mismatch -----+
    //                        /             \                            |
    //   unspecified  9-6-3--a               check which one matches orderedConfig
    //      (=)               \             /                            |
    //                         4-7-10 symclass2  +1 <------ match -------+
    //
    //
    // Triple all symmetry classes.
    for (int i = 0; i < atom_sym_classes.size(); i++) {
      atom_sym_classes[i].second *= 3;
      
      for (int j = 0; j < symclass1.size(); j++) {
        if (symclass1[j] == atom_sym_classes[i].first) {
          if (refMatchesOrdered)
            atom_sym_classes[i].second += 1; // symclass1 == orderedConfig
          else
            atom_sym_classes[i].second -= 1; // symclass1 != orderedConfig
        }
      }
      for (int j = 0; j < symclass2.size(); j++) {
        if (symclass2[j] == atom_sym_classes[i].first) {
          if (refMatchesOrdered)
            atom_sym_classes[i].second -= 1; // symclass1 == orderedConfig --> symclass2 != orderedConfig
          else
            atom_sym_classes[i].second += 1; // symclass1 != orderedConfig --> symclass2 == orderedConfig
        }
      }
    }
    
    // Now propagate the change across the whole molecule with the
    // extended sum-of-invariants.
    //ExtendInvariants(atom_sym_classes);

    ///cout << "AFTER ExtendInvariants" << endl;
    //for (int i = 0; i < atom_sym_classes.size(); i++) {
    //  cout << atom_sym_classes[i].first->GetIndex() << ": " << atom_sym_classes[i].second << endl;
    //}


  }
  // 
  // Cis/Trans bonds
  //
  for (vector<StereogenicUnit>::iterator unit1 = stereoUnits.begin(); unit1 != stereoUnits.end(); ++unit1) {
    if ((*unit1).type != OBStereo::CisTrans)
      continue;

    unsigned long id1 = (*unit1).id;
    OBBond *bond1 = _pmol->GetBondById(id1);
    unsigned int begin1 = bond1->GetBeginAtom()->GetIndex();
    unsigned int end1 = bond1->GetEndAtom()->GetIndex();
    
    // We only want: unused and part of this fragment.
    if (!(_frag_atoms)[begin1+1] || !(_frag_atoms)[end1+1])
      continue;
    if (used_atoms[begin1] || used_atoms[end1])
      continue;
    used_atoms.SetBitOn(begin1);
    used_atoms.SetBitOn(end1);

    // Get its symmetry class
    int beginSymClass = index2sym_class[begin1];
    int endSymClass = index2sym_class[end1];
 
    // Start the vector of "same class" bonds by adding this bond
    vector<OBBond*> same_class;
    same_class.push_back(bond1);

    // Inner Loop: Find all other bonds with the same symmetry classes
    for (vector<StereogenicUnit>::iterator unit2 = unit1 + 1; unit2 != stereoUnits.end(); ++unit2) {
      if ((*unit2).type != OBStereo::CisTrans)
        continue;

      unsigned long id2 = (*unit2).id;
      OBBond *bond2 = _pmol->GetBondById(id2);
      unsigned int begin2 = bond2->GetBeginAtom()->GetIndex();
      unsigned int end2 = bond2->GetEndAtom()->GetIndex();
      if (used_atoms[begin2] || used_atoms[end2])
        continue;
      if (((index2sym_class[begin2] == beginSymClass) && (index2sym_class[end2] == endSymClass)) ||
          ((index2sym_class[begin2] == endSymClass) && (index2sym_class[end2] == beginSymClass))) {
        same_class.push_back(bond2);
        used_atoms.SetBitOn(begin2);
        used_atoms.SetBitOn(end2);
      }
    }
    
    // Unless at least two atoms in the class, there are no ties to break
    if (same_class.size() < 2)
      continue;

    /*cout << "BreakChiralTies: same_class = ";
    vector<OBBond*>::iterator ib;
    for (ib = same_class.begin(); ib != same_class.end(); ib++)
      cout << (*ib)->GetIdx() << " ";
    cout << "\n";*/

    // find cis/trans bonds using current symmetry classes
    if (!_pmol->HasChiralityPerceived()) {
      //cout << "!_pmol->HasChiralityPerceived()" << endl;
      switch (_pmol->GetDimension()) {
        case 2:
          _pmol->DeleteData(OBGenericDataType::StereoData);
          CisTransFrom2D(_pmol, stereoUnits);
          break;
        case 3:
          _pmol->DeleteData(OBGenericDataType::StereoData);
          CisTransFrom3D(_pmol, stereoUnits);
          break;
        default:
          CisTransFrom0D(_pmol, stereoUnits);
          break;
      }
    }

    // false = don't perceive stereochemistry, we already did it explicitly above
    OBStereoFacade stereoFacade(_pmol, false); 
    // get the reference config
    OBCisTransStereo::Config refConfig;
    if (stereoFacade.HasCisTransStereo(id1)) {
      refConfig = stereoFacade.GetCisTransStereo(id1)->GetConfig();
    } else {
      refConfig.specified = false;
    }
    // convert id --> symmetry classes to compare
    IdsToSymClasses(_pmol, refConfig, index2sym_class);

    // Devide the cis/trans bonds in 3 groups based on comparing the Configs
    // symclass1: all bonds who's Config struct matches refConfig 
    // symclass2: all bonds who's Config struct does not match refConfig 
    // unspecified: all bonds with unspecified stereochemistry
    vector<OBBond*> symclass1, symclass2, unspecified;

    vector<OBBond*>::iterator ibond;
    for (ibond = same_class.begin(); ibond != same_class.end(); ibond++) {
      if (!stereoFacade.HasCisTransStereo((*ibond)->GetId())) {
        // this happens for 0D when we don't want to delete data (see above) 
        // but have found new previously unidentified chiral centers
        unspecified.push_back(*ibond);
      } else {
        OBCisTransStereo::Config otherConfig = stereoFacade.GetCisTransStereo((*ibond)->GetId())->GetConfig();
        // unspecified is group 3
        if (!otherConfig.specified) {
          unspecified.push_back(*ibond);
          continue;
        }

        // if refConfig is still unspecified, assign otherConfig to it and 
        // otherConfig will go in symclass1
        if (!refConfig.specified)
          refConfig = otherConfig;

        IdsToSymClasses(_pmol, otherConfig, index2sym_class);
        // compare
        if (refConfig == otherConfig)
          symclass1.push_back(*ibond); // same, add it to symclass1
        else
          symclass2.push_back(*ibond); // different, add to symclass2
      }
    }

    // if there is only 1 group found, leave the symmetry classes alone
    if (symclass1.empty())
      if (symclass2.empty() || unspecified.empty())
        continue;
    if (symclass2.empty() && unspecified.empty())
      continue;

    // Make a copy of refConfig and sort it
    OBCisTransStereo::Config orderedConfig = refConfig;
    std::sort(orderedConfig.refs.begin(), orderedConfig.refs.end());
    // store the match/mismatch result
    bool refMatchesOrdered = (refConfig == orderedConfig) ? true : false;

    //cout << "refConfig = " << refConfig << endl;
    //cout << "orderedConfig = " << orderedConfig << endl;

    // Time to break the class in 3. (see above for details)
    for (int i = 0; i < atom_sym_classes.size(); i++) {
      atom_sym_classes[i].second *= 3;
      
      for (int j = 0; j < symclass1.size(); j++) {
        if (symclass1[j]->GetBeginAtom() == atom_sym_classes[i].first) {
          if (refMatchesOrdered)
            atom_sym_classes[i].second += 1; // symclass1 == orderedConfig
          else
            atom_sym_classes[i].second -= 1; // symclass1 != orderedConfig
        }
      }
      for (int j = 0; j < symclass2.size(); j++) {
        if (symclass2[j]->GetBeginAtom() == atom_sym_classes[i].first) {
          if (refMatchesOrdered)
            atom_sym_classes[i].second -= 1; // symclass1 == orderedConfig --> symclass2 != orderedConfig
          else
            atom_sym_classes[i].second += 1; // symclass1 != orderedConfig --> symclass2 == orderedConfig
        }
      }
    }

    // Now propagate the change across the whole molecule with the
    // extended sum-of-invariants.
    //ExtendInvariants(atom_sym_classes);
  }
 

}

/***************************************************************************
* FUNCTION: CreateNewClassVector
*
* DESCRIPTION:
*       NOTE: Derived from OpenBabel/mol.cpp
*
*       Creates a new vector of symmetry classes based on an existing
*       vector.  (Helper routine to GetGIDVector.)  On return, vp2 will
*       have newly-extended connectivity sums, but the numbers (the class
*       IDs) are very large.
*
*       (Comments by CJ) This appears to compute the "extended connectivity
*       sums" similar to those described by Weininger, Morgan, etc. It uses
*       vp1 as its starting point (the current connectivity sums), and puts
*       the new sums in vp2.  Note that vp1 is modified along the way.
*
*       Note that, per Weininger's warning, this assumes the initial class
*       ID's are less than 100, which is a BAD assumption, e.g. OCC...CCN
*       would have more than 100 symmetry classes if the chain is more than
*       98 carbons long.  Should change this to use Weininger's product of
*       corresponding primes.
***************************************************************************/

  void OBGraphSym::CreateNewClassVector(std::vector<std::pair<OBAtom*,unsigned int> > &vp1,
                                        std::vector<std::pair<OBAtom*,unsigned int> > &vp2)
{
  int m,id;
  OBAtom *atom, *nbr;
  vector<OBEdgeBase*>::iterator nbr_iter;
  vector<unsigned int>::iterator k;
  vector<pair<OBAtom*,unsigned int> >::iterator vp_iter;

#if DEBUG
  cout << "CreateNewClassVector: START\n";
  print_vector_pairs("    ", vp1);
#endif

  // There may be fewer atoms than in the whole molecule, so we can't
  // index the vp1 array by atom->GetIdx().  Instead, create a quick
  // mapping vector of idx-to-index for vp1.
  vector<int> idx2index(_pmol->NumAtoms() + 1, -1);  // natoms + 1
  int index = 0;
  for (vp_iter = vp1.begin(); vp_iter != vp1.end(); vp_iter++) {
    int idx = vp_iter->first->GetIdx();
    idx2index[idx] = index++;
  }

  // vp2 will hold the newly-extended symmetry classes
  vp2.resize(vp1.size());
  vp2.clear();

  // Loop over original atoms.
  // Create a new extended varient for each atom.  Get its neighbors' class ID's,
  // sort them into ascending order, and create a sum of (c0 + c1*10^2 + c2*10^4 + ...)
  // which becomes the new class ID (where c0 is the current classID).
  
  for (vp_iter = vp1.begin(); vp_iter != vp1.end(); vp_iter++) {
    atom = vp_iter->first;
    id   = vp_iter->second;
    vector<unsigned int> vtmp;
    for (nbr = atom->BeginNbrAtom(nbr_iter); nbr; nbr = atom->NextNbrAtom(nbr_iter)) {
      int idx = nbr->GetIdx();
      if (_frag_atoms.BitIsOn(idx))
        vtmp.push_back(vp1[idx2index[idx]].second);
    }

    sort(vtmp.begin(),vtmp.end(),CompareUnsigned);
    for (m = 100, k = vtmp.begin(); k != vtmp.end(); k++, m*=100) 
      id += *k * m;
    vp2.push_back(pair<OBAtom*,unsigned int> (atom, id));
  }
#if DEBUG
  cout << "CreateNewClassVector: FINISH\n";
  print_vector_pairs("    ", vp2);
#endif

}

/***************************************************************************
* FUNCTION: CountAndRenumberClasses
*
* DESCRIPTION:
*       NOTE: Copied from OpenBabel/mol.cpp
*
*       Counts the number of unique symmetry classes in a list.
*
*       (NOTE: CJ -- It also appears to MODIFY the list.  It sorts it in order
*       of class ID, then renumbers the ID's zero through N-1.  See the comments
*       in CreateNewClassVector() about how it returns very large numbers for the
*       class IDs it creates.  These are replaced by lower, sequential numbers here.)
***************************************************************************/

  void OBGraphSym::CountAndRenumberClasses(std::vector<std::pair<OBAtom*,unsigned int> > &vp,
                                           unsigned int &count)
  {
    count = 1;
    vector<pair<OBAtom*,unsigned int> >::iterator k;

    sort(vp.begin(), vp.end(), ComparePairSecond);
    k = vp.begin();
    if (k != vp.end()) {
      unsigned int id = k->second;
      k->second = 1;
      ++k;
      for (;k != vp.end(); ++k) {
        if (k->second != id) {
          id = k->second;
          k->second = ++count;
        } else {
          k->second = count;
        }
      }
    }
  }


/***************************************************************************
* FUNCTION: ExtendInvariants
*
* DESCRIPTION:
*       This is the core of symmetry analysis.  Starting with a set of
*       classes on each atom, it "spreads" them using a sum-of-invariants
*       of each atom's class and its neighbors' classes.  This iterates
*       until a stable solution is found (further spreading doesn't
*       change the answer).
*       
* RETURNS: The number of distinct symmetry classes found.
***************************************************************************/

  int OBGraphSym::ExtendInvariants(std::vector<std::pair<OBAtom*, unsigned int> > &symmetry_classes, bool breakChiralTies)
  {
    unsigned int nclasses1, nclasses2;
    vector<pair<OBAtom*,unsigned int> > tmp_classes;

    // How many classes are we starting with?  (The "renumber" part isn't relevant.)
    CountAndRenumberClasses(symmetry_classes, nclasses1);

    int natoms = _pmol->NumAtoms();
    int nfragatoms = _frag_atoms.CountBits();

    // LOOP: Do extended sum-of-invarients until no further changes are
    // noted.  (Note: This is inefficient, as it re-computes extended sums
    // and re-sorts the entire list each time.  You can save a lot of time by
    // only recomputing and resorting within regions where there is a tie
    // initially.  But it's a lot more code.)

    if (nclasses1 < nfragatoms) {
      for (int i = 0; i < 100;i++) {  //sanity check - shouldn't ever hit this number
        CreateNewClassVector(symmetry_classes, tmp_classes);
        CountAndRenumberClasses(tmp_classes, nclasses2);
        symmetry_classes = tmp_classes;
        if (nclasses1 == nclasses2) break;
        nclasses1 = nclasses2;
      }
    }

    if (breakChiralTies) {
    /*cout << "BEFORE BreakChiralTies, nclasses1 = " << nclasses1 << endl;
      for (int i = 0; i < symmetry_classes.size(); i++) {
      cout << symmetry_classes[i].first->GetIndex() << ": " << symmetry_classes[i].second << endl;
      }*/

      BreakChiralTies(symmetry_classes);
      CreateNewClassVector(symmetry_classes, tmp_classes);
      CountAndRenumberClasses(tmp_classes, nclasses2);

    /*cout << "AFTER BreakChiralTies, nclasses2 = " << nclasses2 << endl;
      for (int i = 0; i < symmetry_classes.size(); i++) {
      cout << symmetry_classes[i].first->GetIndex() << " (" << symmetry_classes[i].first->GetType() 
      << "): " << symmetry_classes[i].second << endl;
      }*/
    } else {
      CreateNewClassVector(symmetry_classes, tmp_classes);
      CountAndRenumberClasses(tmp_classes, nclasses2);
    }


    if (nclasses1 != nclasses2) {
      symmetry_classes = tmp_classes;
      return ExtendInvariants(symmetry_classes, breakChiralTies);
    }

    return nclasses1;
  }

/***************************************************************************
* FUNCTION: CalculateSymmetry
*
* DESCRIPTION:
*       Calculates a set of canonical symmetry identifiers for a molecule.
*       Atoms with the same symmetry ID are symmetrically equivalent.  By
*       "canonical", we mean it generates a repeatable labelling of the
*       atoms, i.e. the same fragment will get the same symmetry labels in
*       any molecule in which it occurs.
*
*       Vector is indexed from zero, corresponding to (atom->GetIdx() - 1).
*
*       The bit vector "_frag_atoms" specifies a fragment of the molecule,
*       where each bit represents the presence or absence of the atom in
*       the fragment.  Symmetry is computed as though the fragment is the
*       only part that exists.
***************************************************************************/
  
  int OBGraphSym::CalculateSymmetry(std::vector<unsigned int> &atom_sym_classes, bool breakChiralTies)
  {
    vector<unsigned int> vgi;
    vector<OBNodeBase*>::iterator j;
    OBAtom *atom;

    // Get vector of graph invariants.  These are the starting "symmetry classes".
    GetGIVector(vgi);

    // Create a vector-of-pairs, associating each atom with its Class ID.
    std::vector<std::pair<OBAtom*, unsigned int> > symmetry_classes;
    for (atom = _pmol->BeginAtom(j); atom; atom = _pmol->NextAtom(j)) {
      int idx = atom->GetIdx();
      if (_frag_atoms.BitIsOn(idx))
        symmetry_classes.push_back(pair<OBAtom*, unsigned int> (atom, vgi[idx-1]));
    }

    // The heart of the matter: Do extended sum-of-invariants until no further
    // changes are noted. 
    int nclasses = ExtendInvariants(symmetry_classes, breakChiralTies);

    // Convert to a vector indexed by Index
    // Atoms not in the fragment will have a value of OBGraphSym::NoSymmetryClass
    atom_sym_classes.clear();
    atom_sym_classes.resize(_pmol->NumAtoms(), OBGraphSym::NoSymmetryClass);
    for (unsigned int i = 0; i < symmetry_classes.size(); ++i) {
      atom_sym_classes[symmetry_classes.at(i).first->GetIndex()] = symmetry_classes.at(i).second;
    }

    // Store the symmetry classes in an OBPairData
    stringstream temp;
    vector<unsigned int>::iterator sym_iter = atom_sym_classes.begin();
    if (sym_iter != atom_sym_classes.end())
      temp << (*sym_iter++);
    for (; sym_iter != atom_sym_classes.end(); ++sym_iter)
      temp << " " << (*sym_iter);
  
    OBPairData *symData = new OBPairData;
    symData->SetAttribute("OpenBabel Symmetry Classes");
    symData->SetOrigin(local); //will not show as sdf or cml property
    symData->SetValue(temp.str());
    _pmol->SetData(symData);
 
    return nclasses;
  }

  int OBGraphSym::GetSymmetry(std::vector<unsigned int> &symmetry_classes, bool breakChiralTies)
  {
    ClearSymmetry(); // For the moment just recalculate the symmetry classes

    // Check to see whether we have already calculated the symmetry classes
    OBPairData *pd = dynamic_cast<OBPairData*>(_pmol->GetData("OpenBabel Symmetry Classes"));

    int nclasses = 0;
    if (!pd) {
      nclasses = CalculateSymmetry(symmetry_classes, breakChiralTies);
    } else {
      istringstream iss(pd->GetValue());
      symmetry_classes.clear();
      copy(istream_iterator<unsigned int>(iss),
           istream_iterator<unsigned int>(),
           back_inserter<vector<unsigned int> >(symmetry_classes));
      // Now find the number of unique elements
      vector<unsigned int> copy_sym = symmetry_classes;
      sort(copy_sym.begin(), copy_sym.end());
      vector<unsigned int>::iterator end_pos = unique(copy_sym.begin(), copy_sym.end()); // Requires sorted elements
      nclasses = end_pos - copy_sym.begin();
    }

    return nclasses;      
  }

  // Clears perceived symmetry
  void OBGraphSym::ClearSymmetry()
  {
    _pmol->DeleteData("OpenBabel Symmetry Classes");
  }

/***************************************************************************
* FUNCTION: CanonicalLabels
*
* DESCRIPTION:
*       Generates a canonical labeling of the atoms of a molecule, and as
*       a side benefit, returns the symmetry classes of the molecule.
*
*       To create a canonical labeling, we need every node to have a unique
*       label.  The canonical symmetry classes (see CalculateSymmetry(),
*       above) are a good start, but the atoms in each symmetry class are
*       still indistinguishable.  For writing a canonical string, we need
*       to create an arbitrary, but canonical (repeatable) distinction
*       between the atoms in each symmetry class -- "break the ties" in the
*       symmetry values.
*
*       To break ties, we sort into symetry-class order, double all class
*       IDs, then arbitrarily subtract one from the first repeated symmetry
*       class, thus breaking the tie (see Weininger et al).  With this new
*       set of symmetry classes, we repeat the extended-connectivity sums
*       to "spread" the broken symmetry class, and check again.  This is
*       repeated until all symmetry is gone and every atom has a unique
*       label.
*
* RETURNS:
*       canonical_labels - a vector indexed by [ OBAtom::GetIdx() - 1].
***************************************************************************/

  void OBGraphSym::CanonicalLabels(std::vector<unsigned int> &canonical_labels)
  {
    vector<pair<OBAtom*,unsigned int> > vp1, vp2;
    vector<OBNodeBase*>::iterator j;
    unsigned int nclass1, nclass2; //number of classes
    int i;

    int nfragatoms = _frag_atoms.CountBits();
    int natoms = _pmol->NumAtoms();

    std::vector<unsigned int> symmetry_classes;
    nclass1 = GetSymmetry(symmetry_classes);
    for (int i = 0; i < symmetry_classes.size(); ++i) {
      if (symmetry_classes.at(i) != OBGraphSym::NoSymmetryClass)
        vp1.push_back(
            pair<OBAtom*, unsigned int>(_pmol->GetAtom(i+1), symmetry_classes[i]) );
    }
    CountAndRenumberClasses(vp1, nclass1);

    /*cout << "BEFORE TieBreaker: nclass1 = " << nclass1 << ", nfragatoms = " << nfragatoms << "\n";
      for (int i = 0; i < vp1.size(); i++) {
      cout << vp1[i].first->GetIndex() << ": " << vp1[i].second << endl;
      }*/

    // The symmetry classes are the starting point for the canonical labels
    if (nclass1 < nfragatoms) {
      int tie_broken = 1;
      while (tie_broken) {
        tie_broken = 0;
        int last_rank = -1;
        for (i = 0; i < vp1.size(); i++) {
          vp1[i].second *= 2;             // Double symmetry classes
          if (vp1[i].second == last_rank && !tie_broken) {
            vp1[i-1].second -= 1;         // Break a tie
            tie_broken = 1;
          }
          last_rank = vp1[i].second;
        }
        if (tie_broken) {
          for (i = 0; i < 100;i++) {  //sanity check - shouldn't ever hit this number
            CreateNewClassVector(vp1, vp2);
            CountAndRenumberClasses(vp2, nclass2);
            vp1 = vp2;
            if (nclass1 == nclass2) break;
            nclass1 = nclass2;
          }
        } else {
          CountAndRenumberClasses(vp1, nclass1);  // no more ties - undo the doublings
        }
      }
    }

    /*cout << "AFTER TieBreaker: nclass1 = " << nclass1 << ", nfragatoms = " << nfragatoms << "\n";
      for (int i = 0; i < vp1.size(); i++) {
      cout << vp1[i].first->GetIndex() << ": " << vp1[i].second << endl;
      }*/

    canonical_labels.resize(_pmol->NumAtoms(), OBGraphSym::NoSymmetryClass);
    for (int i = 0; i < vp1.size(); ++i) {
      canonical_labels[vp1.at(i).first->GetIndex()] = vp1.at(i).second;
    }
  }


} // namespace OpenBabel

//! \file graphsym.cpp
//! \brief XXXX<|MERGE_RESOLUTION|>--- conflicted
+++ resolved
@@ -95,10 +95,6 @@
   OBGraphSym::~OBGraphSym()
   {
     delete d;
-<<<<<<< HEAD
-    // Nothing to do
-=======
->>>>>>> 9300ffe2
   }
 
   const unsigned int OBGraphSym::NoSymmetryClass = 0x7FFFFFFF;
