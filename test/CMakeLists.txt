--- conflicted
+++ resolved
@@ -20,11 +20,7 @@
     cistrans
     stereoperception
     graphsym
-<<<<<<< HEAD
-=======
-    lssr
     confsearch
->>>>>>> d2f76375
    )
 
 set(TEST_PATH ${CMAKE_RUNTIME_OUTPUT_DIRECTORY})
