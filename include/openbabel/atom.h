--- conflicted
+++ resolved
@@ -411,12 +411,8 @@
       //! \return Is there any residue information?
       bool HasResidue()    { return(_residue != NULL);    }
       //! \return Is the atom hydrogen?
-<<<<<<< HEAD
-      bool IsHydrogen() const   { return(GetAtomicNum() == 1); }
-=======
       bool IsHydrogen()    { return(GetAtomicNum() == 1); }
       bool IsHydrogen() const { return(GetAtomicNum() == 1); }
->>>>>>> 15cad40d
       //! \return Is the atom carbon?
       bool IsCarbon()      { return(GetAtomicNum() == 6); }
       //! \return Is the atom nitrogen?
